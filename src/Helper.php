--- conflicted
+++ resolved
@@ -39,19 +39,11 @@
 
         if ($logType === 'warning') {
             // Transaction succeeded after retries
-<<<<<<< HEAD
-            $title = "[MYSQL DEADLOCK RETRY - SUCCESS] Attempts: $attempts - Warning: $errorInfo";
-            $log->warning($title, $payload);
-        } else {
-            // Transaction failed after all attempts
-            $title = "[MYSQL DEADLOCK RETRY - FAILED] Attempts: $attempts - Error: $errorInfo";
-=======
             $title = "[$trxLabel] [MYSQL DEADLOCK RETRY - SUCCESS] After (Attempts: $attempts/$maxRetries) - Warning";
             $log->warning($title, $payload);
         } else {
             // Transaction failed after all attempts
             $title = "[$trxLabel] [MYSQL DEADLOCK RETRY - FAILED] After (Attempts: $attempts/$maxRetries) - Error";
->>>>>>> 9a0ee110
             $log->error($title, $payload);
         }
     }
